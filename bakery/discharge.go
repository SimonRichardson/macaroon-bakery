package bakery

import (
	"fmt"

	"gopkg.in/errgo.v1"
	"gopkg.in/macaroon.v1"
)

<<<<<<< HEAD
// NewMacaroon mints a new macaroon with the given id and caveats.
// If the id is empty, a random id will be used.
// If rootKey is nil, a random root key will be used.
type NewMacarooner interface {
	NewMacaroon(id string, rootKey []byte, caveats []Caveat) (*macaroon.Macaroon, error)
}

// A Discharger can be used to discharge third party caveats.
type Discharger struct {
	// Checker is used to check the caveat's condition.
	Checker ThirdPartyChecker

	// Factory is used to create the macaroon.
	// Note that *Service implements NewMacarooner.
	Factory NewMacarooner

	// boxDecoder is used to decode the caveat id.
	decoder *boxDecoder
}

// Discharge creates a macaroon that discharges the third party caveat with the
// given id. The id should have been created earlier by a Service.  The
// condition implicit in the id is checked for validity using d.Checker, and
// then if valid, a new macaroon is minted which discharges the caveat, and can
// eventually be associated with a client request using AddClientMacaroon.
func (d *Discharger) Discharge(id string) (*macaroon.Macaroon, error) {
	logf("server attempting to discharge %q", id)
	rootKey, condition, err := d.decoder.decodeCaveatId(id)
	if err != nil {
		return nil, fmt.Errorf("discharger cannot decode caveat id: %v", err)
	}
	caveats, err := d.Checker.CheckThirdPartyCaveat(id, condition)
	if err != nil {
		return nil, err
	}
	return d.Factory.NewMacaroon(id, rootKey, caveats)
}

=======
>>>>>>> 34c9dbe5
// DischargeAll gathers discharge macaroons for all the third party caveats
// in m (and any subsequent caveats required by those) using getDischarge to
// acquire each discharge macaroon.
func DischargeAll(
	m *macaroon.Macaroon,
	getDischarge func(firstPartyLocation string, cav macaroon.Caveat) (*macaroon.Macaroon, error),
) ([]*macaroon.Macaroon, error) {
	var discharges []*macaroon.Macaroon
	var need []macaroon.Caveat
	addCaveats := func(m *macaroon.Macaroon) {
		for _, cav := range m.Caveats() {
			if cav.Location == "" {
				continue
			}
			need = append(need, cav)
		}
	}
	addCaveats(m)
	firstPartyLocation := m.Location()
	for len(need) > 0 {
		cav := need[0]
		need = need[1:]
		dm, err := getDischarge(firstPartyLocation, cav)
		if err != nil {
			return nil, errgo.NoteMask(err, fmt.Sprintf("cannot get discharge from %q", cav.Location), errgo.Any)
		}
		discharges = append(discharges, dm)
		addCaveats(dm)
	}
	return discharges, nil
}<|MERGE_RESOLUTION|>--- conflicted
+++ resolved
@@ -7,47 +7,6 @@
 	"gopkg.in/macaroon.v1"
 )
 
-<<<<<<< HEAD
-// NewMacaroon mints a new macaroon with the given id and caveats.
-// If the id is empty, a random id will be used.
-// If rootKey is nil, a random root key will be used.
-type NewMacarooner interface {
-	NewMacaroon(id string, rootKey []byte, caveats []Caveat) (*macaroon.Macaroon, error)
-}
-
-// A Discharger can be used to discharge third party caveats.
-type Discharger struct {
-	// Checker is used to check the caveat's condition.
-	Checker ThirdPartyChecker
-
-	// Factory is used to create the macaroon.
-	// Note that *Service implements NewMacarooner.
-	Factory NewMacarooner
-
-	// boxDecoder is used to decode the caveat id.
-	decoder *boxDecoder
-}
-
-// Discharge creates a macaroon that discharges the third party caveat with the
-// given id. The id should have been created earlier by a Service.  The
-// condition implicit in the id is checked for validity using d.Checker, and
-// then if valid, a new macaroon is minted which discharges the caveat, and can
-// eventually be associated with a client request using AddClientMacaroon.
-func (d *Discharger) Discharge(id string) (*macaroon.Macaroon, error) {
-	logf("server attempting to discharge %q", id)
-	rootKey, condition, err := d.decoder.decodeCaveatId(id)
-	if err != nil {
-		return nil, fmt.Errorf("discharger cannot decode caveat id: %v", err)
-	}
-	caveats, err := d.Checker.CheckThirdPartyCaveat(id, condition)
-	if err != nil {
-		return nil, err
-	}
-	return d.Factory.NewMacaroon(id, rootKey, caveats)
-}
-
-=======
->>>>>>> 34c9dbe5
 // DischargeAll gathers discharge macaroons for all the third party caveats
 // in m (and any subsequent caveats required by those) using getDischarge to
 // acquire each discharge macaroon.
